--- conflicted
+++ resolved
@@ -15,9 +15,7 @@
 
 import org.openjdk.jmh.annotations._
 import org.openjdk.jmh.infra.Blackhole
-
 import java.util.concurrent.TimeUnit
-import scala.util.Random
 
 /**
  * EXERCISE 1
@@ -109,21 +107,12 @@
   }
 
   @Benchmark
-<<<<<<< HEAD
-  def add2(blackhole: Blackhole): Unit = {
-    def plus(left: Int, right: Int): Int = left + right
-
-    val increment = plus(1, _)
-
-    val sum = array.map(increment(_)).sum
-=======
   def array_boxing(blackhole: Blackhole): Unit = {
     val s = sum(array.map { value =>
       val newValue = IntAdder.add(value, 1)
 
       newValue
     })
->>>>>>> 59763d33
 
     blackhole.consume(s)
   }
@@ -278,11 +267,7 @@
   }
 
   @Benchmark
-<<<<<<< HEAD
   def monoUnbox(blackhole: Blackhole): Unit = {
-=======
-  def ops3(blackhole: Blackhole): Unit = {
->>>>>>> 59763d33
     var i      = 0
     var result = 0
     while (i < size) {
@@ -298,12 +283,6 @@
   }
   val Adder: ElementChanger[Int] = (i: Int) => i + 1
 
-<<<<<<< HEAD
-  trait IntegerChanger extends ElementChanger[Int] {
-    def change(t: Int): Int
-  }
-  val Adder2: IntegerChanger = _ + 1
-=======
   trait IntegerChanger {
     def change(t: Int): Int
   }
@@ -311,5 +290,4 @@
     new IntegerChanger {
       def change(t: Int): Int = t + 1
     }
->>>>>>> 59763d33
 }